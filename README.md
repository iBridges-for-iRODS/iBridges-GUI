# iBridges

[![Python package](https://github.com/chStaiger/iBridges-Gui/actions/workflows/linter.yml/badge.svg)](https://github.com/chStaiger/iBridges-Gui/actions/workflows/linter.yml)
[![Quarto Publish](https://github.com/chStaiger/iBridges-Gui/actions/workflows/publish.yml/badge.svg)](https://github.com/chStaiger/iBridges-Gui/actions/workflows/publish.yml)

<p align="center">
  <p align="center">
    <a href="https://chstaiger.github.io/iBridges-Gui/"><strong> Documentation »</strong></a> .
    <a href="https://github.com/chStaiger/iBridges-Gui/issues">Report Bug or Request Feature</a>
    .
  </p>
</p>

## About

The git repository contains a generic *iRODS* graphical user interface.  The iRODS functionality is based on [ibridges](https://github.com/UtrechtUniversity/iBridges) and works with any *iRODS* instance.  
<<<<<<< HEAD
=======

>>>>>>> cfa8e7cd

![](docs/screenshots/metadata.png)
  
## Highlights

- Works on Windows, Mac OS and Linux
- Runs on Python 3.9 or higher.
- Supported iRODS server versions: 4.2.11 or higher and 4.3.0 or higher.
- **Upload** and **Download** your data.
- Manipulate the **metadata** on the iRODS server.
- **Synchronize** your data between your local computer and the iRODS server.
- **Search** through all metadata for your dataset or collection.
- Safe default options when working with your data.

## Installation
- As python package

  ```bash
  pip install ibridges
  pip install git+https://github.com/chStaiger/iBridges-Gui.git@main
  ```
- Locally from code (for developers)

  ```bash
  git clone git@github.com:chStaiger/iBridges-Gui.git
  cd iBridges-Gui
  pip install .
  ```
  
## Start the GUI
- From a pip python package

  ```bash
  ibridges-gui
  ```
- From code (for developers)

  ```bash
  python ibridgesgui/__main__.py
  ```
 
 

## Authors
**Christine Staiger (Maintainer) [ORCID](https://orcid.org/0000-0002-6754-7647)**

- *Wageningen University & Research* 2021 - 2022
- *Utrecht University* 2022

**Tim van Daalen**, *Wageningen University & Research* 2021

**Maarten Schermer (Maintainer) [ORCID](https://orcid.org/my-orcid?orcid=0000-0001-6770-3155)**, *Utrecht University* 2023

**Raoul Schram (Maintainer) [ORCID](https://orcid.org/my-orcid?orcid=0000-0001-6616-230X)**. 
*Utrecht University* 2023

## Contributors

**J.P. Mc Farland**,
*University of Groningen, Center for Information Technology*, 2022
    
## Contributing
### Code
Instructions on how to extend the GUI or contribute to the code base can be found in the [documentation](https://chstaiger.github.io/iBridges-Gui/).

## License
This project is licensed under the GPL-v3 license.
The full license can be found in [LICENSE](LICENSE).<|MERGE_RESOLUTION|>--- conflicted
+++ resolved
@@ -14,10 +14,7 @@
 ## About
 
 The git repository contains a generic *iRODS* graphical user interface.  The iRODS functionality is based on [ibridges](https://github.com/UtrechtUniversity/iBridges) and works with any *iRODS* instance.  
-<<<<<<< HEAD
-=======
 
->>>>>>> cfa8e7cd
 
 ![](docs/screenshots/metadata.png)
   
