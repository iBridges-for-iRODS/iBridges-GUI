# iBridges User Documentation
## Synopsis 
iBridges is a **GUI to a Data management** platform **based on iRODS**. It exposes iRODS functionality through the graphical interface to the users. We divided the different functions into groups where each function group is represented in an own view in the GUI. 

iBridges-GUI default views:

- The **Browser** is a tool to browse through iRODS collections and inspect data objects and collections. You can also **edit metadata and permissions**; and you can **delete data** in this view.
- The **Data Synchronisation** exposes functionality to synchronise local directories with their counterpart collections in iRODS.
- The **Search** to search for data collections and objects. 
- The **Info** tab summarises information e.g. the user's role and groups; and storage resources on the iRODS server, their status and their available capacity.

<<<<<<< HEAD
## Views and Plugins

In the upper main menu next to the configuration menu you will find a drop down menu called "Views and Plugins". By selecting and unselecting certain tabs and plugins, the GUI tabs will extend and show the specified tabs or hide them. All tabs and plugins that are checked in the drop-down menu, will be reloaded in the next session automatically.

The first time you start the GUI, the above-mentioned default views `Welcome`, `Browser`, `Synchronise Data`, `Search`, `Info` and `Logs` will be shown.
=======
## View Plugins and Tabs

In the Mainmenu you will find a drop down menu called "Plugins and Tabs". By selecting and unselecting certain tabs and plugins, the GUI tabs will extend and show the specified tabs or hide them. All tabs and plugins that are checked in the drop-down menu, will be reloaded in the next session automatically.

The first time you start the GUI, the default tabs `Welcome`, `Browser`, `Synchronise Data`, `Search`, `Info` and `Logs` will be shown.
>>>>>>> b76bd3f8

## Browsing through your iRODS collections

When you successfully logged into iRODS the first view you will see is the **Browser**. this view has three sections:

1. The navigation section
2. The listing section
3. A section to inspect data objects and collections in more detail


![](screenshots/browser.png)

### Navigation

- The navigation shows an **editable field**, which contains your current iRODS path. When you just started iBridges-Gui it will point to your `irods_home` setting in the configuration file. 
You can **navigate to another part of the iRODS collection tree** by editing this field and hitting `<Enter>`.

- The **three buttons** next to the editable navigation field are `Refresh` (circle arrows) to refresh the list below the navigation section , Navigate `one level up` (up arrow) and navigate to your `home` collection (little house).

- The `Create Collection` button will create a collection in the path shown in the navigation field above.

- The `Upload` button opens a new popup window to select data to upload. The destination will be the path shown in the navigation field.

- The `Download` button opens a popup window to select the destination on your computer. You will also be able to export the metadata and store it in a separate file along your download. To download data you will need to select an item in the table below.
  
  For downloading selections of data, please have a look at the **Search** manual.

- With the `Delete` button you can delete the selected collection or data object in the table. **Note, The data will be deleted completely from the iRODS instance.**

### Listing

The table below the navigation section shows a table which contains all collections and data objects in the collection in the navigation field.

- Status: `-C` for collections or the status of the data object. If the status of a data object is not `good`, the data is compromised. Please contact your iRODS administrator to investigate. You cannot use such data!
- Name: The name of the data object or collection
- Size: The size in Bytes.
- Checksum: A hash calculated on data objects to verify them, the hash is unique for each data object if they contain the same data . This can be used to verify that data transfers from iRODS to your local were successful.
- Created and Modified: the timestamps for the creation and last editing of a collection or data object.

*Single Click* on a collection or data object will load its details into the section below.

*Double Click* on a collection to load its path into the navigation field above and navigate there.

### Inspect collections and data objects

The last of the three sections gives more detail about the data.
*Single Click* on a collection or a data object to load its details.

- `Preview` lists the contents of a collection or the first lines of a text, json or csv file.

- `Metadata` shows the iRODS metadata of the selected item. iRODS metadata is structured as *key*, *value* and *units*. 
   
   ![](screenshots/metadata.png)
	- *Single click* on a metadata item will load its information into the editable fields.
	
	- Create a new metadata entry by providing *key*, *value* and *units* in the respective fields and click `add`. here can be several metadata entries with the same key but different values. Try it out!
	
	- Set the metadata values and units and keys of all metadata items with the same key as in the `key field` to `value` and `units` by clicking the `Set` button. I.e. you will delete all metadata entries with the key specified in `key` and replace them with the provided information in the three fields.

	- Delete metadata: Load or type the metadata into the thre fields and click `Delete`.

- `Permissions` shows the access rights and levels of the selected item. You can give `read`, `write` or `own` (includes the right to delete data and manipulate their permissions) access from the drop-down menu `Access name`. To withdraw access we use `null`. 
   
   ![](screenshots/permissions.png)
   
   The label `Owner` at the bottom of the page shows the user who created the selected data object or collection.
   
   Collections have a special permissions keyword `inherit` and `noinherit`. Setting the permissions of a collections to `inherit` will transfer the collection's permissions to all newly added members of the collection.

   To change the permissions of a collection and all its current members, set `Recursive` to True.

- `Replicas` shows the on which storage resource data objects are stored. It will be empty when the selected item is a collection.
   It shows the checksum of each replica and their status. The information is mainly meant for sysadmins. Simply send them this information when the status of a data object is different from `good`.
   
   ![](screenshots/replicas.png)
   
 - `Delete`: In the browser table click on the collection or data object you want to delete, frist click `Delete`, this will load a preview of the subcollections and data objects in the collection and then `Confirm`. **Note**, the data will be completely removed from iRODS!
   
   ![](screenshots/delete.png) 

## Data Synchronisation
`Synchronise Data` provides the tools tyo **synchronise a local folder with an iRODS collection**. The synchronisation can work both ways, from local to iRODS (right-pointing arrow button) and from iRODS to local (left-pointing arrow button).
Before the synchronisation the difference will be calculated and shown in the textfield on the bottom. **Note,** the calculation of differences can take some time.

![](screenshots/sync.png)

### Beta release
**Note,** the synchronisation only works for collection or directories, not for single files or data objects.

### Beta release: upload large data
The Upload and Download in the `Browser` view is not meant for large scale uploads. Please use the synchronisation for that.

If you want to upload a large directory to iRODS, create the destination collection with the `Create Collection` button and then synchronise your data from Local to iRODS.

In the case you want to download a large collection from iRODS, create the destination directory on the local file system with the `Create Folder` button and synchronise the data from iRODS to Local.


## Search

`Search` provides a mask in which you can type in path information and iRODS metadata information. Click the `Search` button. If there are data objects or collections with these specifications they will be listed. A successful search will also open two more buttons: `Clear` to clear the search results and `Download`.

  ![](screenshots/search.png)

  **Search fields**
   
  The path at the top of the page shows the collection in which you are going to search. The collection needs to exist and by default your `home` collection will be used.

In the field next to `Obj/Coll name` you can specify which data objects or sub collections you are looking for. E.g. if you fill in `demo` the search will look for all collections and data objects called *demo*.

In the example above we are looking for all *.txt* data objects in a collection called `my_books` denoted by `my_books/%.txt`.

In the metadata mask we narrow the search results down to all *.txt* data objects which are labeled with the metadata key `author` and the metadata value containing the substring `Doyle` denoted by `%Doyle%`.

  **Note that the wild card is `%`**!
  
  **Search results**

  *Single click* on items or use the *Select all* checkbox and click the `Download` button to open a dialog to select the destination for the data and start the download.
  
  *Double click* on an item in the list to set the `Browser` to its location to further inspect the metadata, permissions etc.<|MERGE_RESOLUTION|>--- conflicted
+++ resolved
@@ -9,19 +9,13 @@
 - The **Search** to search for data collections and objects. 
 - The **Info** tab summarises information e.g. the user's role and groups; and storage resources on the iRODS server, their status and their available capacity.
 
-<<<<<<< HEAD
+
 ## Views and Plugins
 
 In the upper main menu next to the configuration menu you will find a drop down menu called "Views and Plugins". By selecting and unselecting certain tabs and plugins, the GUI tabs will extend and show the specified tabs or hide them. All tabs and plugins that are checked in the drop-down menu, will be reloaded in the next session automatically.
 
 The first time you start the GUI, the above-mentioned default views `Welcome`, `Browser`, `Synchronise Data`, `Search`, `Info` and `Logs` will be shown.
-=======
-## View Plugins and Tabs
 
-In the Mainmenu you will find a drop down menu called "Plugins and Tabs". By selecting and unselecting certain tabs and plugins, the GUI tabs will extend and show the specified tabs or hide them. All tabs and plugins that are checked in the drop-down menu, will be reloaded in the next session automatically.
-
-The first time you start the GUI, the default tabs `Welcome`, `Browser`, `Synchronise Data`, `Search`, `Info` and `Logs` will be shown.
->>>>>>> b76bd3f8
 
 ## Browsing through your iRODS collections
 
