--- conflicted
+++ resolved
@@ -71,14 +71,9 @@
                     "iRODS NETWORK ERROR: No Connection, please check network")
         if user_type != 'rodsadmin':
             self.aclAdminBox.hide()
-        # Resource table
-<<<<<<< HEAD
-        self.widget.replicaTable.setColumnWidth(0, 500)
-        self.widget.replicaTable.setColumnWidth(1, 90)
-=======
-        self.resourceTable.setColumnWidth(0, 500)
-        self.resourceTable.setColumnWidth(1, 90)
->>>>>>> f022d06a
+        # Replica table
+        self.replicaTable.setColumnWidth(0, 500)
+        self.replicaTable.setColumnWidth(1, 90)
         # iRODS defaults
         if 'irods_cwd' in ic.ienv:
             root_path = ic.ienv['irods_cwd']
@@ -102,31 +97,6 @@
 
         """
         # update main table when iRODS path is changed upon 'Enter'
-<<<<<<< HEAD
-        # self.widget.inputPath.returnPressed.connect(self.loadTable)
-        self.widget.inputPath.textChanged.connect(self.loadTable)
-        self.widget.homeButton.clicked.connect(self.resetPath)
-        # quick data upload and download (files only)
-        self.widget.UploadButton.clicked.connect(self.fileUpload)
-        self.widget.DownloadButton.clicked.connect(self.fileDownload)
-        # new collection
-        self.widget.createCollButton.clicked.connect(self.createCollection)
-        self.widget.dataDeleteButton.clicked.connect(self.deleteData)
-        self.widget.loadDeleteSelectionButton.clicked.connect(self.loadSelection)
-        # functionality to lower tabs for metadata, acls and replicas
-        self.widget.collTable.doubleClicked.connect(self.updatePath)
-        self.widget.collTable.clicked.connect(self.fillInfo)
-        self.widget.metadataTable.clicked.connect(self.edit_metadata)
-        self.widget.aclTable.clicked.connect(self.edit_acl)
-        # actions to update ICAT entries of metadata and acls
-        self.widget.metaAddButton.clicked.connect(self.addIcatMeta)
-        self.widget.metaUpdateButton.clicked.connect(self.updateIcatMeta)
-        self.widget.metaDeleteButton.clicked.connect(self.deleteIcatMeta)
-        self.widget.metaLoadFile.clicked.connect(self.loadMetadataFile)
-        self.widget.aclAddButton.clicked.connect(self.update_icat_acl)
-
-    # Util functions
-=======
         self.inputPath.returnPressed.connect(self.loadTable)
         self.refreshButton.clicked.connect(self.loadTable)
         self.homeButton.clicked.connect(self.resetPath)
@@ -138,7 +108,7 @@
         self.createCollButton.clicked.connect(self.createCollection)
         self.dataDeleteButton.clicked.connect(self.deleteData)
         self.loadDeleteSelectionButton.clicked.connect(self.loadSelection)
-        # functionality to lower tabs for metadata, acls and resources
+        # functionality to lower tabs for metadata, acls and replicas
         self.collTable.doubleClicked.connect(self.updatePath)
         self.collTable.clicked.connect(self.fillInfo)
         self.metadataTable.clicked.connect(self.edit_metadata)
@@ -150,7 +120,6 @@
         self.metaLoadFile.clicked.connect(self.loadMetadataFile)
         self.aclAddButton.clicked.connect(self.update_icat_acl)
 
->>>>>>> f022d06a
     def _clear_error_label(self):
         """Clear any error text.
 
@@ -161,79 +130,41 @@
         """Clear the tabs view.
 
         """
-<<<<<<< HEAD
-        self.widget.aclTable.setRowCount(0)
-        self.widget.metadataTable.setRowCount(0)
-        self.widget.replicaTable.setRowCount(0)
-        self.widget.previewBrowser.clear()
+        self.aclTable.setRowCount(0)
+        self.metadataTable.setRowCount(0)
+        self.replicaTable.setRowCount(0)
+        self.previewBrowser.clear()
 
     def _fill_replicas_tab(self, obj_path):
         """Populate the table in the Replicas tab with the details of
         the replicas of the selected data object.
-=======
-        self.aclTable.setRowCount(0)
-        self.metadataTable.setRowCount(0)
-        self.resourceTable.setRowCount(0)
-        self.previewBrowser.clear()
-
-    def _fill_resources_tab(self, obj_path):
-        """Populate the table in the Resources tab with the resource
-        hierarchy of the replicas of the selected data object.  The
-        hierarchy best describes the logical location where a replica
-        is stored for both simple and complex hierarchies.
->>>>>>> f022d06a
 
         Parameters
         ----------
         obj_path : str
-<<<<<<< HEAD
             Path of iRODS collection or data object selected.
 
         """
-        self.widget.replicaTable.setRowCount(0)
+        self.replicaTable.setRowCount(0)
         if self.ic.dataobject_exists(obj_path):
             obj = self.ic.get_dataobject(obj_path)
             # hierarchies = [(repl.number, repl.resc_hier) for repl in obj.replicas]
-            self.widget.replicaTable.setRowCount(len(obj.replicas))
+            self.replicaTable.setRowCount(len(obj.replicas))
             for row, repl in enumerate(obj.replicas):
-                self.widget.replicaTable.setItem(
+                self.replicaTable.setItem(
                     row, 0, PyQt6.QtWidgets.QTableWidgetItem(obj.owner_name))
-                self.widget.replicaTable.setItem(
+                self.replicaTable.setItem(
                     row, 1, PyQt6.QtWidgets.QTableWidgetItem(str(repl.number)))
-                self.widget.replicaTable.setItem(
+                self.replicaTable.setItem(
                     row, 2, PyQt6.QtWidgets.QTableWidgetItem(repl.resc_hier))
-                self.widget.replicaTable.setItem(
+                self.replicaTable.setItem(
                     row, 3, PyQt6.QtWidgets.QTableWidgetItem(str(repl.size)))
-                self.widget.replicaTable.setItem(
+                self.replicaTable.setItem(
                     row, 4, PyQt6.QtWidgets.QTableWidgetItem(str(obj.modify_time)))
-                self.widget.replicaTable.setItem(
+                self.replicaTable.setItem(
                     row, 5, PyQt6.QtWidgets.QTableWidgetItem(
                         f'{OBJ_STATUS_SYMBOL[repl.status]} ({OBJ_STATUS_HUMAN[repl.status]})'))
-        self.widget.replicaTable.resizeColumnsToContents()
-=======
-            Path of iRODS data object selected.
-
-        """
-        # TODO look at the different ways to display resource
-        #  information.  A simple hierarchy per replica is the most
-        #  direct.  An alternate view of full replica details can
-        #  enhance this
-        self.resourceTable.setRowCount(0)
-        if self.ic.dataobject_exists(obj_path):
-            obj = self.ic.get_dataobject(obj_path)
-            hierarchies = [repl.resc_hier for repl in obj.replicas]
-            replicas = [resc.resource_name for resc in obj.replicas]
-            self.resourceTable.setRowCount(len(hierarchies))
-            for row, hierarchy in enumerate(hierarchies):
-                self.resourceTable.setItem(
-                    row, 0, PyQt6.QtWidgets.QTableWidgetItem(hierarchy))
-                for repl in replicas:
-                    item = PyQt6.QtWidgets.QTableWidgetItem()
-                    item.setCheckState(PyQt6.QtCore.Qt.CheckState.Checked)
-                    item.setFlags(PyQt6.QtCore.Qt.ItemFlag.ItemIsEnabled)
-                    self.resourceTable.setItem(row, 1, item)
-        self.resourceTable.resizeColumnsToContents()
->>>>>>> f022d06a
+        self.replicaTable.resizeColumnsToContents()
 
     def _fill_acls_tab(self, obj_path):
         """Populate the table in the ACLs tab.
@@ -281,16 +212,9 @@
             Full name of iRODS collection or data object selected.
 
         """
-<<<<<<< HEAD
-        self.widget.metaKeyField.clear()
-        self.widget.metaValueField.clear()
-        self.widget.metaUnitsField.clear()
-=======
         self.metaKeyField.clear()
         self.metaValueField.clear()
         self.metaUnitsField.clear()
->>>>>>> f022d06a
-
         obj = None
         if self.ic.collection_exists(obj_path):
             obj = self.ic.session.collections.get(obj_path)
@@ -346,19 +270,11 @@
 
     def _get_object_path_name(self, row):
         """"""
-<<<<<<< HEAD
-        # if self.widget.collTable.item(row, 0).text() != '':
-        #     obj_path = self.widget.collTable.item(row, 0).text()
+        # if self.collTable.item(row, 0).text() != '':
+        #     obj_path = self.collTable.item(row, 0).text()
         # else:
-        obj_path = self.widget.inputPath.text()
-        obj_name = self.widget.collTable.item(row, 1).text()
-=======
-        if self.collTable.item(row, 0).text() != '':
-            obj_path = self.collTable.item(row, 0).text()
-        else:
-            obj_path = self.inputPath.text()
+        obj_path = self.inputPath.text()
         obj_name = self.collTable.item(row, 1).text()
->>>>>>> f022d06a
         return obj_path, obj_name
 
     # @TODO: Add a proper data model for the table model
@@ -377,7 +293,6 @@
         for row in rows:
             item = self._get_irods_item_of_table_row(row)
             objects.append(item)
-
         return objects
 
     def loadTable(self):
@@ -391,20 +306,19 @@
                 self.collTable.setRowCount(len(coll.data_objects)+len(coll.subcollections))
                 row = 0
                 for subcoll in coll.subcollections:
-<<<<<<< HEAD
-                    self.widget.collTable.setItem(
+                    self.collTable.setItem(
                         row, 0, PyQt6.QtWidgets.QTableWidgetItem('C-'))
-                    self.widget.collTable.setItem(
+                    self.collTable.setItem(
                         row, 1, PyQt6.QtWidgets.QTableWidgetItem(subcoll.name))
                     # TODO see if a collection size calculation can be backgrounded
                     # coll_size = sum((sum(obj.size for obj in objs) for _, _, objs in subcoll.walk()))
-                    self.widget.collTable.setItem(
+                    self.collTable.setItem(
                         row, 2, PyQt6.QtWidgets.QTableWidgetItem(''))
-                    self.widget.collTable.setItem(
+                    self.collTable.setItem(
                         row, 3, PyQt6.QtWidgets.QTableWidgetItem(''))
-                    self.widget.collTable.setItem(
+                    self.collTable.setItem(
                         row, 4, PyQt6.QtWidgets.QTableWidgetItem(str(subcoll.create_time)))
-                    self.widget.collTable.setItem(
+                    self.collTable.setItem(
                         row, 5, PyQt6.QtWidgets.QTableWidgetItem(str(subcoll.modify_time)))
                     row += 1
                 for obj in coll.data_objects:
@@ -417,38 +331,20 @@
                             status = OBJ_STATUS_SYMBOL[list(statuses.keys())[0]]
                         else:
                             status = OBJ_STATUS_SYMBOL[sorted(statuses.keys())[-1]]
-                    self.widget.collTable.setItem(
+                    self.collTable.setItem(
                         row, 0, PyQt6.QtWidgets.QTableWidgetItem(status))
-                    self.widget.collTable.setItem(
+                    self.collTable.setItem(
                         row, 1, PyQt6.QtWidgets.QTableWidgetItem(obj.name))
-                    self.widget.collTable.setItem(
+                    self.collTable.setItem(
                         row, 2, PyQt6.QtWidgets.QTableWidgetItem(str(obj.size)))
-                    self.widget.collTable.setItem(
+                    self.collTable.setItem(
                         row, 3, PyQt6.QtWidgets.QTableWidgetItem(obj.checksum))
-                    self.widget.collTable.setItem(
+                    self.collTable.setItem(
                         row, 4, PyQt6.QtWidgets.QTableWidgetItem(str(obj.create_time)))
-                    self.widget.collTable.setItem(
+                    self.collTable.setItem(
                         row, 5, PyQt6.QtWidgets.QTableWidgetItem(str(obj.modify_time)))
                     row += 1
-                self.widget.collTable.resizeColumnsToContents()
-=======
-                    self.collTable.setItem(row, 1, PyQt6.QtWidgets.QTableWidgetItem(subcoll.name+"/"))
-                    self.collTable.setItem(row, 2, PyQt6.QtWidgets.QTableWidgetItem(""))
-                    self.collTable.setItem(row, 3, PyQt6.QtWidgets.QTableWidgetItem(""))
-                    self.collTable.setItem(row, 0, PyQt6.QtWidgets.QTableWidgetItem(""))
-                    row = row+1
-                for obj in coll.data_objects:
-                    self.collTable.setItem(row, 1, PyQt6.QtWidgets.QTableWidgetItem(obj.name))
-                    self.collTable.setItem(
-                        row, 2, PyQt6.QtWidgets.QTableWidgetItem(str(obj.size)))
-                    self.collTable.setItem(
-                        row, 3, PyQt6.QtWidgets.QTableWidgetItem(str(obj.checksum)))
-                    self.collTable.setItem(
-                        row, 4, PyQt6.QtWidgets.QTableWidgetItem(str(obj.modify_time)))
-                    self.collTable.setItem(row, 0, PyQt6.QtWidgets.QTableWidgetItem(""))
-                    row = row+1
                 self.collTable.resizeColumnsToContents()
->>>>>>> f022d06a
             else:
                 self.collTable.setRowCount(0)
                 self.errorLabel.setText("Collection does not exist.")
@@ -480,23 +376,13 @@
     def fillInfo(self, index):
         self._clear_error_label()
         self._clear_view_tabs()
-
-<<<<<<< HEAD
-        self.widget.metadataTable.setRowCount(0)
-        self.widget.aclTable.setRowCount(0)
-        self.widget.replicaTable.setRowCount(0)
-        
-=======
         self.metadataTable.setRowCount(0)
         self.aclTable.setRowCount(0)
-        self.resourceTable.setRowCount(0)
-
->>>>>>> f022d06a
+        self.replicaTable.setRowCount(0)
         row = index.row()
         self.current_browser_row = row
         obj_path, obj_name = self._get_object_path_name(row)
         obj_path = utils.utils.IrodsPath(obj_path, obj_name)
-
         self._clear_view_tabs()
         try:
             self._fill_preview_tab(obj_path)
@@ -557,7 +443,6 @@
                     self.deleteSelectionBrowser.clear()
                     self.loadTable()
                     self.errorLabel.clear()
-
                 except Exception as error:
                     self.errorLabel.setText("ERROR DELETE DATA: "+repr(error))
 
@@ -693,7 +578,6 @@
         try:
             if newKey != "" and newVal != "":
                 item = self._get_irods_item_of_table_row(self.current_browser_row)
-
                 self.ic.updateMetadata([item], newKey, newVal, newUnits)
                 self._fill_metadata_tab(item.path)
                 self._fill_replicas_tab(item.path)
@@ -735,7 +619,6 @@
             if key != "" and val != "":
                 item = self._get_irods_item_of_table_row(self.current_browser_row)
                 self.ic.deleteMetadata([item], key, val, units)
-
                 self._fill_metadata_tab(item.path)
         except irods.exception.NetworkException:
             self.errorLabel.setText(
