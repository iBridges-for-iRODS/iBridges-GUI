--- conflicted
+++ resolved
@@ -1,83 +1,3 @@
-<<<<<<< HEAD
-import sys
-from PyQt6 import QtGui, QtCore
-from PyQt6.QtWidgets import QWidget
-from PyQt6.uic import loadUi
-
-from gui.irodsTreeView import IrodsModel
-from gui.ui_files.tabTicketCreate import Ui_tabticketCreate
-
-class irodsCreateTicket(QWidget, Ui_tabticketCreate):
-    def __init__(self, ic, ienv):
-        self.ic = ic
-        super(irodsCreateTicket, self).__init__()
-        if getattr(sys, 'frozen', False):
-            super(irodsCreateTicket, self).setupUi(self)
-        else:
-            loadUi("gui/ui_files/tabTicketCreate.ui", self)
-
-
-        self.irodsmodel = IrodsModel(ic, self.irodsFsTreeView)
-        self.irodsFsTreeView.setModel(self.irodsmodel)
-        self.irodsRootColl = '/'+ic.session.zone
-        self.irodsmodel.setHorizontalHeaderLabels([self.irodsRootColl,
-                                              'Level', 'iRODS ID',
-                                              'parent ID', 'type'])
-        self.irodsFsTreeView.expanded.connect(self.irodsmodel.refreshSubTree)
-        self.irodsFsTreeView.clicked.connect(self.irodsmodel.refreshSubTree)
-        self.irodsmodel.initTree()
-
-        self.irodsFsTreeView.setHeaderHidden(True)
-        self.irodsFsTreeView.header().setDefaultSectionSize(180)
-        self.irodsFsTreeView.setColumnHidden(1, True)
-        self.irodsFsTreeView.setColumnHidden(2, True)
-        self.irodsFsTreeView.setColumnHidden(3, True)
-        self.irodsFsTreeView.setColumnHidden(4, True)
-
-        self.createTicketButton.clicked.connect(self.createTicket)
-
-    def createTicket(self):
-        self.infoLabel.clear()
-        self.ticketInfoBrowser.clear()
-        self.setCursor(QtGui.QCursor(QtCore.Qt.CursorShape.WaitCursor))
-        self.createTicketButton.setEnabled(False)
-
-        # gather info
-        selected_folders = self.irodsFsTreeView.selectedIndexes()
-        if len(selected_folders) != 1:
-            self.infoLabel.setText("ERROR: Please select one collection.")
-            self.setCursor(QtGui.QCursor(QtCore.Qt.CursorShape.ArrowCursor))
-            self.createTicketButton.setEnabled(True)
-            return
-        idx = selected_folders[0]
-        path = self.irodsmodel.irodsPathFromTreeIdx(idx)
-        if path is None or self.ic.session.data_objects.exists(path):
-            self.infoLabel.setText("ERROR: Please select a collection.")
-            self.setCursor(QtGui.QCursor(QtCore.Qt.CursorShape.ArrowCursor))
-            self.createTicketButton.setEnabled(True)
-            return
-
-        acls = [(acl.user_name, acl.access_name) for acl in self.ic.getPermissions(path)]
-        if (self.ic.session.username, "own") in acls:
-            date = self.calendar.selectedDate()
-            # format of time string for irods: 2012-05-07.23:00:00
-            expiryString = str(date.toPyDate())+'.23:59:59'
-            ticket, expiryDate = self.ic.createTicket(path, expiryString)
-            self.ticketInfoBrowser.append("iRODS server: \t"+self.ic.session.host)
-            self.ticketInfoBrowser.append("iRODS path:\t"+path)
-            self.ticketInfoBrowser.append("iRODS Ticket:\t"+ticket)
-            if self.ic.__name__ == "irodsConnector":
-                self.ticketInfoBrowser.append("Expiry date:\tNot set (linux only)")
-            else:
-                self.ticketInfoBrowser.append("Expiry date:\t"+expiryDate)
-
-        else:
-            self.infoLabel.setText("ERROR: Insufficient rights, you need to be owner.")
-            self.setCursor(QtGui.QCursor(QtCore.Qt.CursorShape.ArrowCursor))
-            self.createTicketButton.setEnabled(True)
-            return
-    
-=======
 """Create iRODS ticket tab.
 
 """
@@ -147,6 +67,5 @@
             self.setCursor(QtGui.QCursor(QtCore.Qt.CursorShape.ArrowCursor))
             self.createTicketButton.setEnabled(True)
             return
->>>>>>> 06fa68a8
         self.setCursor(QtGui.QCursor(QtCore.Qt.CursorShape.ArrowCursor))
         self.createTicketButton.setEnabled(True)