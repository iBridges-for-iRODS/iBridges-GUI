--- conflicted
+++ resolved
@@ -234,28 +234,16 @@
         search = gui.irodsSearch.irodsSearch(self.tab_browser.collTable)
         search.exec()
 
-<<<<<<< HEAD
     def save_config(self):
         """Save iBridges configuration.
 
         """
-        raise NotImplemented('iBridges configuration cannot yet be saved.')
-=======
-    def saveConfig(self):
-        logging.info("TODO: saving configuration")
-        # TODO is there any reason for this?
->>>>>>> 9ec7023a
-        # self.context.save_ibridges_configuration()
-        # self.context.save_irods_environment()
-        # self.globalErrorLabel.setText(f'Environment saved to: {self.context.irods_env_file}')
-
-<<<<<<< HEAD
+        logging.warning('iBridges configuration cannot yet be saved.')
+        # raise NotImplemented('iBridges configuration cannot yet be saved.')
+
     def export_meta(self):
         """Export metadata.
 
         """
-        raise NotImplemented('Metadata cannot yet be exported')
-=======
-    def exportMeta(self):
-        logging.info("TODO: Metadata export")
->>>>>>> 9ec7023a
+        logging.warning('Metadata cannot yet be exported')
+        # raise NotImplemented('Metadata cannot yet be exported')