--- conflicted
+++ resolved
@@ -162,16 +162,13 @@
         self.context.ibridges_configuration.config['last_ienv'] = irods_env_file.name
         self.context.save_ibridges_configuration()
         password = self.passwordField.text()
-<<<<<<< HEAD
+
         self.context.irods_connector.password = password
         logging.debug(f'IRODS PASSWORD SET: {"*"*len(password)*2}')
         self.context.irods_connector.irods_env_file = self.context.irods_env_file
         self.context.irods_connector.irods_environment = self.context.irods_environment
         self.context.irods_connector.ibridges_configuration = self.context.ibridges_configuration
-=======
-        self.conn.password = password
-        logging.debug('IRODS PASSWORD SET')
->>>>>>> b72a688e
+
         try:
             self.context.irods_connector.connect()
         except (irods.exception.CAT_INVALID_AUTHENTICATION,
