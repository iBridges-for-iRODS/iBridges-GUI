--- conflicted
+++ resolved
@@ -41,19 +41,12 @@
         self.session = session
         self.home_coll = IrodsPath(self.session)
         self.last_selected_row = -1
-<<<<<<< HEAD
         self.current_selected_row = -1
         self.updated_info_tabs = []
-=======
->>>>>>> 7ce9e352
         self.init_browser()
 
     def init_browser(self):
         """Initialize browser view GUI elements. Define the signals and slots."""
-<<<<<<< HEAD
-=======
-        
->>>>>>> 7ce9e352
         # First tim the browser is loaded set path to home
         self.set_input_path_to_home()
 
@@ -75,12 +68,9 @@
 
         # Browser table behaviour
         self.browser_table.doubleClicked.connect(self.load_path)
-<<<<<<< HEAD
         self.browser_table.clicked.connect(self._update_last_selected_row)
         # Load info tabs when requested
         self.info_tabs.currentChanged.connect(self.fill_info_tab_content)
-=======
->>>>>>> 7ce9e352
 
         # Bottom tab view buttons
         # Manipulate Metadata
@@ -95,18 +85,12 @@
         self.delete_button.clicked.connect(self.delete_data)
 
     def update_input_path(self, irods_path):
-<<<<<<< HEAD
         """Set the input path to a niew path and loads the table."""
         self.input_path.setText(str(irods_path))
         # reset the params to load info tabs
         self.last_selected_row = -1
         self.current_selected_row = -1
         self.updated_info_tabs = []
-=======
-        """Sets the input path to a niew path and loads the table."""
-        self.input_path.setText(str(irods_path))
-        self.last_selected_row = -1
->>>>>>> 7ce9e352
         self.load_browser_table()
 
     def set_input_path_to_home(self):
@@ -138,15 +122,12 @@
             self.error_label.setText("Please select an item from the table.")
             return True
 
-<<<<<<< HEAD
     def _update_last_selected_row(self, row):
         self.last_selected_row = self.current_selected_row
         self.current_selected_row = self.browser_table.currentRow()
         # fill currently selected tab with info
         self.fill_info_tab_content()
 
-=======
->>>>>>> 7ce9e352
     def rename_item(self):
         """Rename/move a collection or data object."""
         if self._nothing_selected():
@@ -218,14 +199,8 @@
         """Load main browser table."""
         self.error_label.clear()
         self._clear_info_tabs()
-<<<<<<< HEAD
         irods_path = IrodsPath(self.session, self.input_path.text())
         if irods_path.collection_exists():
-=======
-        obj_path = IrodsPath(self.session, self.input_path.text())
-        if obj_path.collection_exists():
->>>>>>> 7ce9e352
-            try:
                 coll_data = [
                     (
                         "C-",
