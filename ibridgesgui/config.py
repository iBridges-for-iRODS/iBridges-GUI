"""Setting up logger and configuration files."""

import datetime
import json
import logging
import logging.handlers
import sys
from json import JSONDecodeError
from pathlib import Path
from typing import Union

from ibridges.session import Session
from irods.connection import PlainTextPAMPasswordError
from irods.exception import (
    CAT_INVALID_AUTHENTICATION,
    CAT_INVALID_USER,
    PAM_AUTH_PASSWORD_FAILED,
    NetworkException,
)
from irods.session import iRODSSession

LOG_LEVEL = {
    "fulldebug": logging.DEBUG - 5,
    "debug": logging.DEBUG,
    "info": logging.INFO,
    "warn": logging.WARNING,
    "error": logging.ERROR,
    "critical": logging.CRITICAL,
}

CONFIG_DIR = Path("~", ".ibridges").expanduser()
CONFIG_FILE = CONFIG_DIR.joinpath("ibridges_gui.json")


def ensure_log_config_location():
    """Ensure the location for logs and config files."""
    CONFIG_DIR.mkdir(parents=True, exist_ok=True)


# logging functions
def init_logger(app_name: str, log_level: str) -> logging.Logger:
    """Create a logger for the app.

    app_name : str
        Name of the app, will be used as file name
    log_level : str
        String that will be mapped to python's log levels, default is info
    """
    logger = logging.getLogger(app_name)
    logfile = CONFIG_DIR.joinpath(f"{app_name}.log")

    # Direct logging to logfile
    formatter = logging.Formatter("%(asctime)s - %(name)s - %(levelname)s - %(message)s")
    file_handler = logging.handlers.RotatingFileHandler(logfile, "a", 100000, 1)
    file_handler.setFormatter(formatter)
    logger.addHandler(file_handler)
    logger.setLevel(LOG_LEVEL.get(log_level, LOG_LEVEL["info"]))

    # Logger greeting when app is started
    with open(logfile, "a", encoding="utf-8") as logfd:
        logfd.write("\n\n")
        underscores = f"{'_' * 50}\n"
        logfd.write(underscores * 2)
        logfd.write(f"\t Starting iBridges-GUI \n\t{datetime.datetime.now().isoformat()}\n")
        logfd.write(underscores * 2)

    return logger


# ibridges config functions
def get_last_ienv_path() -> Union[None, str]:
    """Retrieve last used environment path from the config file."""
    config = _get_config()
    if config is not None:
        return config.get("gui_last_env")
    return None


def set_last_ienv_path(ienv_path: Path):
    """Save the last used environment path to the config file.

    ienv_path : Path
        Path to last environment
    """
    config = _get_config()
    if config is not None:
        config["gui_last_env"] = ienv_path
    else:
        config = {"gui_last_env": ienv_path}
    _save_config(config)


def get_log_level() -> Union[None, str]:
    """Retrieve log level from config."""
    config = _get_config()
    if config is not None:
        return config.get("log_level")
    return None


def set_log_level(level: str):
    """Save log level to config."""
    config = _get_config()
    if config is not None:
        config["log_level"] = level
    else:
        config = {"log_level": level}
    _save_config(config)


def _save_config(conf: dict):
    ensure_log_config_location()
    _write_json(CONFIG_FILE, conf)


def _get_config() -> Union[None, dict]:
    try:
        return _read_json(CONFIG_FILE)
    except FileNotFoundError:
        return None
    except JSONDecodeError as err:
        # empty file
        if err.msg == "Expecting value":
            return None
        print(f"CANNOT START APP: {CONFIG_FILE} incorrectly formatted.")
        sys.exit(1)


# irods config functions

def is_session_from_config(session: Session) -> Union[Session, None]:
    """Create a new session from the given session.

    For the QThreads we need an own session to avoid hickups.
    We will verify that the given session was instantiated by the
    parameters saved in the ibridges configuration.
    """
    ienv_path = Path("~").expanduser().joinpath(".irods", get_last_ienv_path())
    try:
        env = _read_json(ienv_path)
    except Exception:
        return False

    if (
        session.host == env.get("irods_host", -1)
        and session.port == env.get("irods_port", -1)
        and session.zone == env.get("irods_zone_name", -1)
        and session.username == env.get("irods_user_name")
        and session.home == env.get("irods_home", -1)
        and session.default_resc == env.get("irods_default_resource", -1)
    ):
        return True
    return False


def check_irods_config(ienv: Union[Path, dict]) -> str:
    """Check whether an iRODS configuration file is correct.

    Parameters
    ----------
    ienv : Path or dict
        Path to the irods_environment.json or the dictionary conatining the json.

    Returns
    -------
    str :
        Error message why login with the settings would fail.
        "All checks passed successfully" in case all seems to be fine.

    """
    if isinstance(ienv, Path):
        try:
            env = _read_json(ienv)
        except FileNotFoundError:
            return f"{ienv} not found."
        except JSONDecodeError as err:
            print(repr(err))
            return f"{ienv} not well formatted.\n {err.msg} at position {err.pos}."
    else:
        env = ienv
    # check host and port and connectivity
    if "irods_host" not in env:
        return '"irods_host" is missing in environment.'
    if "irods_port" not in env:
        return '"irods_port" is missing in environment.'
    if "irods_home" not in env:
        return 'Please set an "irods_home".'
    if "irods_default_resource" not in env:
        return 'Please set an "irods_default_resource".'
    if not isinstance(env["irods_port"], int):
        return '"irods_port" needs to be an integer, remove quotes.'
    if not Session.network_check(env["irods_host"], env["irods_port"]):
        return f'No connection: Network might be down or\n \
                server name {env["irods_host"]} is incorrect or\n \
                port {env["irods_port"]} is incorrect.'
    # check authentication scheme
    try:
        sess = iRODSSession(password="bogus", **env)
        _ = sess.server_version
    except TypeError as err:
        return repr(err)
    except NetworkException as err:
        return repr(err)
    except AttributeError as err:
        return repr(err)

    except PlainTextPAMPasswordError:
<<<<<<< HEAD
        return (
            'Value of "irods_client_server_negotiation" needs to be'
            + '"request_server_negotiation".'
        )
=======
        return 'Value of "irods_client_server_negotiation" needs to be'+\
                '"request_server_negotiation".'
>>>>>>> 1cb9374d
    except CAT_INVALID_AUTHENTICATION:
        return 'Wrong "irods_authentication_scheme".'
    except ValueError as err:
        if "scheme" in err.args[0]:
            return 'Value of "irods_authentication_scheme" not recognised.'
        return f"{err.args}"

    # password incorrect but rest is fine
    except (CAT_INVALID_USER, PAM_AUTH_PASSWORD_FAILED):
        return "All checks passed successfully."
    # all tests passed
    return "All checks passed successfully."


def save_irods_config(env_path: Union[Path, str], conf: dict):
    """Save an irods environment as json in ~/.irods.

    Parmeters
    ---------
    env_name : str
        file name
    """
    env_path = Path(env_path)
    if env_path.suffix == ".json":
        _write_json(env_path, conf)
    else:
        raise ValueError("Filetype needs to be '.json'.")


def _read_json(file_path: Path) -> dict:
    with open(file_path, "r", encoding="utf-8") as handle:
        return json.load(handle)


def _write_json(file_path: Path, content: dict):
    with open(file_path, "w", encoding="utf-8") as handle:
        json.dump(content, handle)<|MERGE_RESOLUTION|>--- conflicted
+++ resolved
@@ -205,15 +205,11 @@
         return repr(err)
 
     except PlainTextPAMPasswordError:
-<<<<<<< HEAD
         return (
             'Value of "irods_client_server_negotiation" needs to be'
-            + '"request_server_negotiation".'
+            + ' "request_server_negotiation".'
         )
-=======
-        return 'Value of "irods_client_server_negotiation" needs to be'+\
-                '"request_server_negotiation".'
->>>>>>> 1cb9374d
+
     except CAT_INVALID_AUTHENTICATION:
         return 'Wrong "irods_authentication_scheme".'
     except ValueError as err:
