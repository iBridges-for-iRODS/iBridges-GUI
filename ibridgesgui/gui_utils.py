--- conflicted
+++ resolved
@@ -176,11 +176,8 @@
         The list that contains the providers.
 
     """
-<<<<<<< HEAD
-    return [entry.load() for entry in entry_points(group="ibridges_gui_tab")]
-=======
+
     return [entry.load() for entry in entry_points(group="ibridges.gui_tab")]
->>>>>>> b76bd3f8
 
 def find_tab_provider(tab_providers: list, tab_name: str) -> object:
     """Find the provider that provides the right template.
