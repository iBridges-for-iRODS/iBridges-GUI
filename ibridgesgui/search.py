--- conflicted
+++ resolved
@@ -101,14 +101,9 @@
         table_data = []  # (Path, Name, Size, Checksum, created, modified)
         for result in results:
             if "DATA_NAME" in result:
-<<<<<<< HEAD
-                obj = IrodsPath(
-                    self.session, result["COLL_NAME"] + "/" + result["DATA_NAME"]
-                ).dataobject
-=======
                 obj = IrodsPath(self.session,
                                 result["COLL_NAME"] + "/" + result["DATA_NAME"]).dataobject
->>>>>>> 1cb9374d
+
                 table_data.append(
                     (
                         "-d",
