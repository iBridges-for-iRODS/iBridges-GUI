--- conflicted
+++ resolved
@@ -98,13 +98,7 @@
         table_data = []  # (Path, Name, Size, Checksum, created, modified)
         for result in results:
             if "DATA_NAME" in result:
-<<<<<<< HEAD
-                obj = IrodsPath(
-                    self.session, result["COLL_NAME"] + "/" + result["DATA_NAME"]
-                ).dataobject
-=======
                 obj = IrodsPath(self.session, result["COLL_NAME"], result["DATA_NAME"]).dataobject
->>>>>>> 5740e8dc
 
                 table_data.append(
                     (
