[build-system]
requires = ["setuptools>=45", "setuptools-scm[toml]>=6.2"]
build-backend = "setuptools.build_meta"

[project]
name = "ibridgesgui"
authors = [
    { name = "Christine Staiger", email = "c.staiger@uu.nl" },
]
description = "Graphical user interface for accessing data and metadata on iRODS servers."
readme = "README.md"
requires-python = ">=3.9"
keywords = ["irods", "data management", "storage"]
license = { file = "LICENSE" }
classifiers = [
    "Programming Language :: Python :: 3",
    "Programming Language :: Python :: 3.9",
    "Programming Language :: Python :: 3.10",
    "Programming Language :: Python :: 3.11",
    "Programming Language :: Python :: 3.12",
    "Development Status :: 3 - Alpha",
]

dependencies = [
    "PyQt6>=6.4.2",
<<<<<<< HEAD
    "ibridges>=1.3.0, < 1.4",
    "setproctitle==1.3.3",
=======
    "ibridges>=1.2.0, < 1.3",
    "setproctitle==1.3.4",
>>>>>>> 7e03ce07
    "importlib-resources;python_version<='3.10'",
]

dynamic = ["version"]

[project.urls]
GitHub = "https://github.com/chStaiger/iBridges-Gui"
documentation = "https://github.com/chStaiger/iBridges-Gui"

[project.optional-dependencies]
test = [
    "pylint",
    "pytest",
    "pytest-cov",
    "ruff",
    "mypy",
]


[project.scripts]
ibridges-gui = "ibridgesgui.__main__:main"

[tool.setuptools]
packages = ["ibridgesgui"]

[tool.setuptools_scm]
write_to = "ibridgesgui/_version.py"

[tool.mypy.overrides]
module = [
    "irods.*",
]

ignore_missing_imports = true

[tool.pylint.'MASTER']
ignore-patterns="_version.py"
ignore-paths=["ibridgesgui/ui_files"]
extension-pkg-whitelist=["PyQt6"]

[tool.pylint.'BASIC']
good-names=["e", "f", "m"]

[tool.pylint.'VARIABLES']
extension-pkg-whitelist="PyQt6"
disable=["E0611", "E0401", "E0401", "E1101",
         "W0718", "fixme", "too-many-arguments",
         "R0912", "R0916", "R0911", "R0801", "R0902"]

[tool.pylint.'MESSAGES CONTROL']
disable="too-many-positional-arguments"

max-line-length=100
max-locals=35
max-args=10

[tool.ruff]
exclude = ["_version.py", "ui_files"]
line-length = 100
lint.select = ["D", "E", "F", "W", "I", "N"]
lint.ignore = ["D203", "D213"]<|MERGE_RESOLUTION|>--- conflicted
+++ resolved
@@ -23,13 +23,9 @@
 
 dependencies = [
     "PyQt6>=6.4.2",
-<<<<<<< HEAD
+
     "ibridges>=1.3.0, < 1.4",
-    "setproctitle==1.3.3",
-=======
-    "ibridges>=1.2.0, < 1.3",
     "setproctitle==1.3.4",
->>>>>>> 7e03ce07
     "importlib-resources;python_version<='3.10'",
 ]
 
