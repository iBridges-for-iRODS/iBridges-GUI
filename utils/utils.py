--- conflicted
+++ resolved
@@ -129,6 +129,8 @@
     ----------
     hostname : str
         FQDN/IP of an iRODS server.
+    port : int
+        Port number on which iRODS is listening.
 
     Returns
     -------
@@ -138,13 +140,8 @@
     """
     with socket.socket(socket.AF_INET, socket.SOCK_STREAM) as sock:
         try:
-<<<<<<< HEAD
             sock.settimeout(2.0)
-            sock.connect((hostname, 1247))
-=======
-            sock.settimeout(10.0)
             sock.connect((hostname, port))
->>>>>>> 889c4f31
             return True
         except socket.error:
             return False
