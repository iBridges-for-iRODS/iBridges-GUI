--- conflicted
+++ resolved
@@ -2,6 +2,7 @@
 
 """
 import logging
+import logging.handlers
 import os
 import socket
 import sys
@@ -15,6 +16,9 @@
 from . import context
 from . import path
 
+DEFAULT = '\x1b[0m'
+RED = '\x1b[1;31m'
+YELLOW = '\x1b[1;33m'
 LOG_LEVEL = {
     'debug': logging.DEBUG,
     'info': logging.INFO,
@@ -257,6 +261,7 @@
     else:
         return f'{value / 1e12:.3f} TB'
 
+
 def set_log_level(log_level: int = None):
     """Set the log level excluding DEBUG-level entries from other
     modules.  If log_level not specified, attempt to access the verbose
@@ -279,12 +284,33 @@
                 logger.disabled = True
 
 
-def init_logger(app_dir: str, app_name: str):
+def init_logger(app_name: str):
     """Initialize the application logging service.
 
-    """
+    Parameters
+    ----------
+    app_name : str
+        Application name as base name of the log file.
+
+    """
+    old_factory = logging.getLogRecordFactory()
+
+    def new_factory(*args, **kwargs) -> logging.LogRecord:
+        """Custom record factory"""
+        record = old_factory(*args, **kwargs)
+        record.prefix = ''
+        record.postfix = ''
+        if record.levelname == 'WARNING':
+            record.prefix = YELLOW
+            record.postfix = DEFAULT
+        if record.levelname == 'ERROR':
+            record.prefix = RED
+            record.postfix = DEFAULT
+        return record
+
+    logging.setLogRecordFactory(new_factory)
     logger = logging.getLogger()
-    logdir = path.LocalPath(app_dir).expanduser()
+    logdir = path.LocalPath(context.IBRIDGES_DIR).expanduser()
     logfile = logdir.joinpath(f'{app_name}.log')
     log_formatter = logging.Formatter(
         '[%(asctime)s] {%(filename)s:%(lineno)d} %(levelname)s - %(message)s')
@@ -292,7 +318,7 @@
     file_handler.setFormatter(log_formatter)
     logger.addHandler(file_handler)
     log_formatter = logging.Formatter(
-        '[%(asctime)s] %(levelname)s - %(message)s')
+        '[%(asctime)s] %(levelname)s - %(prefix)s%(message)s%(postfix)s')
     stream_handler = logging.StreamHandler(sys.stdout)
     stream_handler.setFormatter(log_formatter)
     logger.addHandler(stream_handler)
@@ -302,12 +328,4 @@
         underscores = f'{"_" * 50}\n'
         logfd.write(underscores * 2)
         logfd.write(f'\t\t{datetime.datetime.now().isoformat()}\n')
-<<<<<<< HEAD
-        logfd.write(underscores * 2)
-=======
-        logfd.write(underscores * 2)
-    # TODO need Context() instance to get verbose setting from configuration
-    # verbose = context.ibridges_configuration.config.get('verbose', 'info')
-    verbose = 'info'
-    set_log_level(LOG_LEVEL[verbose])
->>>>>>> 70a0469e
+        logfd.write(underscores * 2)